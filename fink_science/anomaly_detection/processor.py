--- conflicted
+++ resolved
@@ -53,12 +53,7 @@
 
 
 @pandas_udf(DoubleType())
-<<<<<<< HEAD
 def anomaly_score(lc_features, model=None):
-=======
-@profile
-def anomaly_score(lc_features, model_type="AADForest"):
->>>>>>> 59100702
     """Returns anomaly score for an observation
 
     Parameters
