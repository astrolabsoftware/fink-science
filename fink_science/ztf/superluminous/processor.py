# Copyright 2020-2023 AstroLab Software
# Author: Etienne Russeil
#
# Licensed under the Apache License, Version 2.0 (the "License");
# you may not use this file except in compliance with the License.
# You may obtain a copy of the License at
#
#     http://www.apache.org/licenses/LICENSE-2.0
#
# Unless required by applicable law or agreed to in writing, software
# distributed under the License is distributed on an "AS IS" BASIS,
# WITHOUT WARRANTIES OR CONDITIONS OF ANY KIND, either express or implied.
# See the License for the specific language governing permissions and
# limitations under the License.

from line_profiler import profile
from fink_science import __file__
from pyspark.sql.functions import pandas_udf
from pyspark.sql.types import DoubleType
from fink_science.tester import spark_unit_tests
import numpy as np
import pandas as pd
import fink_science.ztf.superluminous.slsn_classifier as slsn
from fink_science.ztf.superluminous.kernel import classifier_path
import joblib
import os
import requests
import io


@pandas_udf(DoubleType())
@profile
def superluminous_score(is_transient: pd.Series, objectId: pd.Series) -> pd.Series:
    """High level spark wrapper for the superluminous classifier on ztf data

    Parameters
    ----------
    cjd: Spark DataFrame Column
        JD times (vectors of floats)
    cfid: Spark DataFrame Column
        Filter IDs (vectors of str)
    cmagpsf, csigmapsf: Spark DataFrame Columns
        Magnitude and magnitude error from photometry (vectors of floats)
    distnr: Spark DataFrame Column
        The angular distance to the nearest reference source.
    is_transient: Spark DataFrame Column
        Is the source likely a transient.
    objectId: Spark DataFrame Column
        Unique source ZTF name

    Returns
    -------
    np.array
        Superluminous supernovae classification probability vector
        Return 0 if not enough points were available for feature extraction

    Examples
    --------
    >>> from fink_utils.spark.utils import concat_col
    >>> from pyspark.sql import functions as F
    >>> from fink_filters.ztf.filter_transient_complete.filter import transient_complete_filter
    >>> from fink_science.ztf.transient_features.processor import extract_transient_features
    >>> sdf = spark.read.load(ztf_alert_sample)
    >>> sdf = extract_transient_features(sdf)
    >>> sdf = sdf.withColumn(
    ... "is_transient",
    ... transient_complete_filter(
    ... "faint", "positivesubtraction", "real", "pointunderneath",
    ... "brightstar", "variablesource", "stationary", "roid"))

    # Perform the fit + classification (default model)
    >>> args = ["is_transient", 'objectId']
    >>> sdf = sdf.withColumn('proba', superluminous_score(*args))
    >>> sdf.filter(sdf['proba']==-1.0).count()
    57
    """
<<<<<<< HEAD
    pdf = pd.DataFrame(
        {
            "is_transient": is_transient,
            "objectId": objectId,
        }
    )
=======
    pdf = pd.DataFrame({
        "cjd": cjd,
        "cmagpsf": cmagpsf,
        "csigmapsf": csigmapsf,
        "cfid": cfid,
        "distnr": distnr,
        "is_transient": is_transient,
    })
>>>>>>> cbabb72e

    # If no alert pass the transient filter,
    # directly return invalid value for everyone.
    if sum(pdf["is_transient"]) == 0:
        return pd.Series([-1.0] * len(pdf))

    else:
<<<<<<< HEAD
        # Initialise all probas to -1pi
=======
        # Initialise all probas to -1
>>>>>>> cbabb72e
        probas_total = np.zeros(len(pdf), dtype=float) - 1
        mask_valid = pdf["is_transient"]

        # select only transient alerts
        pdf_valid = pdf[mask_valid]
        valid_ids = list(pdf_valid["objectId"])

        # Use Fink API to get the full light curves
        lcs = get_and_format(valid_ids)

        if lcs is not None:
            # Assign default -1 proba for every valid alert
            probas = np.zeros(len(pdf_valid), dtype=float) - 1

            lcs = slsn.compute_flux(lcs)
            lcs = slsn.remove_nan(lcs)

            # Perform feature extraction
            features = slsn.extract_features(lcs)

            # Load classifier
            clf = joblib.load(classifier_path)

            # Modify proba for alerts that were feature extracted
            extracted = np.sum(features.isnull(), axis=1) == 0
            probas[extracted] = clf.predict_proba(
                features.loc[extracted, clf.feature_names_in_]
            )[:, 1]

            probas_total[mask_valid] = probas
            return pd.Series(probas_total)

        else:
            return pd.Series([-1.0] * len(pdf))

<<<<<<< HEAD
=======
        # Modify proba for alerts that were feature extracted
        extracted = np.sum(features.isna(), axis=1) == 0
        probas[extracted] = clf.predict_proba(
            features.loc[extracted, clf.feature_names_in_]
        )[:, 1]
>>>>>>> cbabb72e

def get_and_format(ZTF_name):
    """Use the fink API to collect the full light curve
    sources based on a list of ZTF names

    Parameters
    ----------
    ZTF_name: list
        List of objectId (ZTF names)

    Returns
    -------
    pd.DataFrame
        DataFrame containing all light curve information.
        1 row = 1 source. Returns None if the list is empty
    """
    if len(ZTF_name) == 0:
        return None

    # Prepare the result table
    columns = ["objectId", "cjd", "cmagpsf", "csigmapsf", "cfid"]
    final_pdf = pd.DataFrame(columns=columns)

    r = requests.post(
        "https://api.fink-portal.org/api/v1/objects",
        json={
            "objectId": ",".join(ZTF_name),
            "columns": "i:objectId,i:jd,i:magpsf,i:sigmapsf,i:fid,i:jd,i:distnr,d:tag",
            "output-format": "json",
            "withupperlim": "True",
        },
    )

    # Format output in a DataFrame
    pdf = pd.read_json(io.BytesIO(r.content))

    if len(pdf) != 0:
        pdf = pdf.sort_values("i:jd")
        valid = (pdf["d:tag"] == "valid") | (pdf["d:tag"] == "badquality")
        pdf = pdf[valid]
        pdfs = [group for _, group in pdf.groupby("i:objectId")]
        lcs = pd.DataFrame(
            data={
                "objectId": ZTF_name,
                "cjd": [np.array(pdf["i:jd"].values, dtype=float) for pdf in pdfs],
                "cmagpsf": [
                    np.array(pdf["i:magpsf"].values, dtype=float) for pdf in pdfs
                ],
                "csigmapsf": [
                    np.array(pdf["i:sigmapsf"].values, dtype=float) for pdf in pdfs
                ],
                "cfid": [np.array(pdf["i:fid"].values, dtype=int) for pdf in pdfs],
                "distnr": [np.mean(pdf["i:distnr"]) for pdf in pdfs],
            }
        )
        return lcs
    return None


if __name__ == "__main__":
    globs = globals()
    path = os.path.dirname(__file__)

    ztf_alert_sample = "file://{}/data/alerts/datatest/part-00003-bdab8e46-89c4-4ac1-8603-facd71833e8a-c000.snappy.parquet".format(
        path
    )
    globs["ztf_alert_sample"] = ztf_alert_sample

    # Run the test suite
    spark_unit_tests(globs)<|MERGE_RESOLUTION|>--- conflicted
+++ resolved
@@ -74,23 +74,15 @@
     >>> sdf.filter(sdf['proba']==-1.0).count()
     57
     """
-<<<<<<< HEAD
+
     pdf = pd.DataFrame(
         {
             "is_transient": is_transient,
             "objectId": objectId,
         }
     )
-=======
-    pdf = pd.DataFrame({
-        "cjd": cjd,
-        "cmagpsf": cmagpsf,
-        "csigmapsf": csigmapsf,
-        "cfid": cfid,
-        "distnr": distnr,
-        "is_transient": is_transient,
-    })
->>>>>>> cbabb72e
+
+  
 
     # If no alert pass the transient filter,
     # directly return invalid value for everyone.
@@ -98,11 +90,7 @@
         return pd.Series([-1.0] * len(pdf))
 
     else:
-<<<<<<< HEAD
-        # Initialise all probas to -1pi
-=======
         # Initialise all probas to -1
->>>>>>> cbabb72e
         probas_total = np.zeros(len(pdf), dtype=float) - 1
         mask_valid = pdf["is_transient"]
 
@@ -138,14 +126,6 @@
         else:
             return pd.Series([-1.0] * len(pdf))
 
-<<<<<<< HEAD
-=======
-        # Modify proba for alerts that were feature extracted
-        extracted = np.sum(features.isna(), axis=1) == 0
-        probas[extracted] = clf.predict_proba(
-            features.loc[extracted, clf.feature_names_in_]
-        )[:, 1]
->>>>>>> cbabb72e
 
 def get_and_format(ZTF_name):
     """Use the fink API to collect the full light curve
