--- conflicted
+++ resolved
@@ -44,11 +44,9 @@
       run: |
         pip uninstall -y supernnova
         pip install git+https://github.com/supernnova/SuperNNova.git@6cfcb72009a734b26caa46eacb54d3e2dde9e2c3#egg=supernnova 
-<<<<<<< HEAD
         pip uninstall -y actsnfink
         pip install git+https://github.com/emilleishida/fink_sn_activelearning.git@92ed3225f407959da0b4fdd07235e6ad08f2dd1c#egg=actsnfink
-=======
         pip install fink-utils==0.13.3
->>>>>>> 1736cba4
+
         ./run_tests.sh
         curl -s https://codecov.io/bash | bash