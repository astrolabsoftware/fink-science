name: Sentinel

on:
  push:
    branches:
      - master
  pull_request:

jobs:
  test-suite:
    runs-on: ubuntu-latest

    strategy:
      matrix:
        container: ["julienpeloton/fink-ci:prod", "julienpeloton/fink-ci:dev"]

    container:
      image: ${{ matrix.container }}


    steps:
    - uses: actions/checkout@v2

    - name: Set up env [1/2]
      run: |
        echo "FINK_SCIENCE=$GITHUB_WORKSPACE" >> $GITHUB_ENV
        echo "JAVA_HOME=$(dirname $(dirname $(readlink -f $(which java))))" >> $GITHUB_ENV
        echo "${BINPATH}" >> $GITHUB_PATH

    - name: Set up env [2/2]
      run: |
        echo "PYTHONPATH="${PYTHONPATH}:${SPARKLIB}:${FINK_SCIENCE}"" >> $GITHUB_ENV

    - name: Check env
      run: |
        echo "FINK_SCIENCE: $FINK_SCIENCE"
        echo "SPARK_HOME: $SPARK_HOME"
        echo "SPARKLIB: $SPARKLIB"
        echo "PYTHONPATH: $PYTHONPATH"
        echo "JAVA_HOME: $JAVA_HOME"
        echo `python -V`

    - name: Run test suites
      run: |
        pip uninstall -y supernnova
        pip install git+https://github.com/supernnova/SuperNNova.git@6cfcb72009a734b26caa46eacb54d3e2dde9e2c3#egg=supernnova 
<<<<<<< HEAD
=======
        pip install fink-utils==0.13.3
>>>>>>> 1736cba4
        ./run_tests.sh
        curl -s https://codecov.io/bash | bash<|MERGE_RESOLUTION|>--- conflicted
+++ resolved
@@ -44,9 +44,6 @@
       run: |
         pip uninstall -y supernnova
         pip install git+https://github.com/supernnova/SuperNNova.git@6cfcb72009a734b26caa46eacb54d3e2dde9e2c3#egg=supernnova 
-<<<<<<< HEAD
-=======
         pip install fink-utils==0.13.3
->>>>>>> 1736cba4
         ./run_tests.sh
         curl -s https://codecov.io/bash | bash