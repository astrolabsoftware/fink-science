name: Sentinel

on:
  push:
    branches:
      - master
  pull_request:

jobs:
  test-suite:
    runs-on: ubuntu-latest

    strategy:
      matrix:
        container: ["julienpeloton/fink-ci:prod", "julienpeloton/fink-ci:dev"]

    container:
      image: ${{ matrix.container }}


    steps:
    - uses: actions/checkout@v2

    - name: Set up env [1/2]
      run: |
        echo "FINK_SCIENCE=$GITHUB_WORKSPACE" >> $GITHUB_ENV
        echo "JAVA_HOME=$(dirname $(dirname $(readlink -f $(which java))))" >> $GITHUB_ENV
        echo "${BINPATH}" >> $GITHUB_PATH

    - name: Set up env [2/2]
      run: |
        echo "PYTHONPATH="${PYTHONPATH}:${SPARKLIB}:${FINK_SCIENCE}"" >> $GITHUB_ENV

    - name: Check env
      run: |
        echo "FINK_SCIENCE: $FINK_SCIENCE"
        echo "SPARK_HOME: $SPARK_HOME"
        echo "SPARKLIB: $SPARKLIB"
        echo "PYTHONPATH: $PYTHONPATH"
        echo "JAVA_HOME: $JAVA_HOME"
        echo `python -V`

    - name: Run test suites
      run: |
        pip install fink-utils --upgrade
<<<<<<< HEAD
        pip install iminuit==2.11.2
=======
        pip install scikit-learn==1.0.2
        pip install git+https://github.com/b-biswas/kndetect --upgrade
        pip install git+https://github.com/emilleishida/fink_sn_activelearning.git@e713fad465986ee6b53a16d62856ca2ab156672c#egg=actsnfink
        pip install git+https://github.com/COINtoolbox/ActSNClass.git@2c61da91a9d13834d39804fc35aeb3245ba20755#egg=actsnclass
>>>>>>> ca2e38c8
        ./run_tests.sh
        curl -s https://codecov.io/bash | bash<|MERGE_RESOLUTION|>--- conflicted
+++ resolved
@@ -43,13 +43,11 @@
     - name: Run test suites
       run: |
         pip install fink-utils --upgrade
-<<<<<<< HEAD
         pip install iminuit==2.11.2
-=======
         pip install scikit-learn==1.0.2
         pip install git+https://github.com/b-biswas/kndetect --upgrade
         pip install git+https://github.com/emilleishida/fink_sn_activelearning.git@e713fad465986ee6b53a16d62856ca2ab156672c#egg=actsnfink
         pip install git+https://github.com/COINtoolbox/ActSNClass.git@2c61da91a9d13834d39804fc35aeb3245ba20755#egg=actsnclass
->>>>>>> ca2e38c8
+        
         ./run_tests.sh
         curl -s https://codecov.io/bash | bash